--- conflicted
+++ resolved
@@ -95,7 +95,6 @@
           --format="table(timestamp, severity, jsonPayload.message)"
 
 
-<<<<<<< HEAD
     - name: Check deployment status
       if: always()
       run: |
@@ -124,10 +123,6 @@
           "resource.type=cloud_run_revision AND resource.labels.service_name=garage-door-backend AND resource.labels.revision_name=$LATEST_REV AND severity>=ERROR" \
           --limit=200 \
           --format="json"
-
-
-=======
->>>>>>> 2cd41eee
     - name: Get Backend URL
       id: backend
       run: |
